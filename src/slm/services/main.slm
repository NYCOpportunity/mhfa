--- conflicted
+++ resolved
@@ -45,19 +45,8 @@
 
           == this.service.body.whatItIs.content
 
-<<<<<<< HEAD
       - if this.service.body.hasOwnProperty('whoItIsFor')
-        / section id='${this.createSlug(this.service.body.whoItIsFor.title)}' class='o-content-container--text s-wysiwyg u-bottom-spacing-small' tabindex='-1'
-        /   h2 id='section-call-to-action' tabindex='-1'
-        /     == this.service.body.whoItIsFor.title
-
-        /   == this.service.body.whoItIsFor.content
-
-        section class='c-tip u-sm-gutter bg-color-purple o-content-container text-center' data-id='${this.createSlug(this.service.body.whoItIsFor.title)}'
-=======
-      - if this.service.sections.includes('Who it’s for')
         section class='c-tip u-sm-gutter bg-color-purple o-content-container text-center mb-4' data-id='${this.createSlug(this.service.body.whoItIsFor.title)}'
->>>>>>> 0c6412bd
           div id='${this.createSlug(this.service.body.whoItIsFor.title)}' class='c-tip__sticker sticker bg-color-purple'
             svg class='icon--large' role='img' aria-hidden='true'
               use xlink:href='#icon-lightbulb'
@@ -68,13 +57,9 @@
 
             == this.service.body.whoItIsFor.content
 
-<<<<<<< HEAD
-      - if this.service.body.hasOwnProperty('cost')
-=======
         br
 
-      - if this.service.sections.includes('Cost')
->>>>>>> 0c6412bd
+      - if this.service.body.hasOwnProperty('cost')
         section id='${this.createSlug(this.service.body.cost.title)}' class='o-content-container--text s-wysiwyg u-bottom-spacing-small' tabindex='-1'
           h2 id='section-call-to-action' tabindex='-1'
             == this.service.body.cost.title
