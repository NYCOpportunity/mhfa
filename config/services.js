--- conflicted
+++ resolved
@@ -1166,82 +1166,6 @@
     ],
   },
   {
-<<<<<<< HEAD
-=======
-    title: 'NYC Family Resource Centers',
-    subtitle:
-      'Family support services for parents of youth with mental health challenges.',
-      programProvider: 'NYC Department of Health and Mental Hygiene',
-      sections: ['What it is', 'Who it’s for', 'Cost', 'How to get in touch'],
-      body: {
-        whatItIs: {
-          title: 'What it is',
-        content: `
-        <p>Raising a child with emotional and behavioral difficulties can be challenging.</p>
-          <p>Family Resource Centers (FRCs) provide family support services
-          to parents/caregivers of children and youth. If you have a child with mental health needs, you can get support like:
-          </p>
-
-          <div class="list-unordered--check">
-          <ul>
-          <li>Emotional support</li>
-          <li>Advocacy to help navigate child-serving systems</li>
-          <li>Information about mental health conditions, services, and family rights</li>
-          <li>Referrals to appropriate services and resources</li>
-          <li>Skill development through educational workshops</li>
-          <li>Recreational activities</li>
-          <li>Respite</li>
-          </ul>
-          </div>
-
-          <p>Support services are individual and group-based.</p>
-          `,
-        },
-        whoItIsFor: {
-          title: 'Who it’s for',
-          content: `
-          <p>Parents and caregivers of children and youth from birth – age 24</p>
-          `,
-        },
-        cost: {
-          title: 'Cost',
-          type: 'free',
-          content: `
-          <p>All FRC services are free. You don’t need a referral to access services.</p>
-          `,
-        },
-      howToGetInTouch: {
-        title: 'How to get in touch',
-        content: [
-          {
-            type: 'website',
-            body: `
-            <h3><a href="https://www1.nyc.gov/assets/doh/downloads/pdf/mh/fam-sup-dir.pdf">Contact a Family Resource Center</a>. They’re available in every borough.</h3>
-            `,
-          },
-        ],
-      },
-    },
-    featured: [],
-    categories: [
-      {
-        id: 7,
-        name: 'Peer Support',
-      },
-    ],
-    population: [
-      {
-        id: 2,
-        name: 'Families',
-      },
-      {
-        id: 5,
-        name: 'Children and Youth',
-      },
-    ],
-  },
-  {
->>>>>>> dd9499ca
     title: 'Early Childhood Mental Health Network',
     subtitle:
       'Parents worried about their children’s emotions or behaviors can get specialized mental health treatment for their children.',
